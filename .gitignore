--- conflicted
+++ resolved
@@ -1,11 +1,6 @@
 # Initially taken from GitHub's Python gitignore file
 outputs/
 run_sh/
-<<<<<<< HEAD
-dataset/
-train.py
-=======
->>>>>>> 85031d97
 ckpt/
 
 # Byte-compiled / optimized / DLL files
